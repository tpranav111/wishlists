--- conflicted
+++ resolved
@@ -29,7 +29,7 @@
 
     __tablename__ = "wishlist"
 
-    id = db.Column(db.Integer, primary_key=True)  # wishlist id
+    id = db.Column(db.Integer, primary_key=True, autoincrement=True)  # wishlist id
     name = db.Column(db.String(100), nullable=False)  # wishlist name
     updated_time = db.Column(db.DateTime, nullable=False)
     note = db.Column(db.String(1000), nullable=True)
@@ -110,10 +110,7 @@
             name (string): the name of the Wishlists you want to match
         """
         logger.info("Processing name query for %s ...", name)
-<<<<<<< HEAD
         return cls.query.filter(cls.name == name).all()
-=======
-        return cls.query.filter(cls.name == name)
 
     @classmethod
     def find_by_favorite(cls, is_favorite: bool = True) -> list:
@@ -129,5 +126,4 @@
         if not isinstance(is_favorite, bool):
             raise TypeError("Invalid availability, must be of type boolean")
         logger.info("Processing favorite query for %s ...", is_favorite)
-        return cls.query.filter(cls.is_favorite == is_favorite)
->>>>>>> 0ff16929
+        return cls.query.filter(cls.is_favorite == is_favorite)