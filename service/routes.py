--- conflicted
+++ resolved
@@ -323,7 +323,6 @@
             f"Wishlist with id '{wishlist_id}' could not be found.",
         )
 
-<<<<<<< HEAD
     items = []
 
     is_favorite = request.args.get("is_favorite")
@@ -422,25 +421,13 @@
     )
 
     # Find the item and return 404 if not found
-=======
-    return jsonify(wishlist.serialize()["items"]), status.HTTP_200_OK
-
-
-# search item using query str
-@app.route("/wishlists/<int:wishlist_id>/items/name", methods=["GET"])
-def search_items(wishlist_id):
-    """
-    Search Item by name in given WL
-    """
->>>>>>> 6e69157a
-    wishlist = Wishlist.find(wishlist_id)
-    if not wishlist:
-        abort(
-            status.HTTP_404_NOT_FOUND,
-            f"Wishlist with id '{wishlist_id}' could not be found.",
-        )
-
-<<<<<<< HEAD
+    wishlist = Wishlist.find(wishlist_id)
+    if not wishlist:
+        abort(
+            status.HTTP_404_NOT_FOUND,
+            f"Wishlist with id '{wishlist_id}' could not be found.",
+        )
+
     # Mark the item as favorite
     wishlist.is_favorite = True
     wishlist.update()
@@ -476,7 +463,22 @@
     app.logger.info("Wishlist [%s] canceled as favorite", wishlist_id)
 
     return jsonify(wishlist.serialize()), status.HTTP_200_OK
-=======
+
+
+
+# search item using query str
+@app.route("/wishlists/<int:wishlist_id>/items/name", methods=["GET"])
+def search_items(wishlist_id):
+    """
+    Search Item by name in given WL
+    """
+    wishlist = Wishlist.find(wishlist_id)
+    if not wishlist:
+        abort(
+            status.HTTP_404_NOT_FOUND,
+            f"Wishlist with id '{wishlist_id}' could not be found.",
+        )
+
     item_name = request.args.get("search", default="")
 
     for itm in wishlist.serialize()["items"]:
@@ -486,5 +488,4 @@
     abort(
         status.HTTP_404_NOT_FOUND,
         f"Item '{item_name}' could not be found in id '{wishlist_id}'  :(",
-    )
->>>>>>> 6e69157a
+    )