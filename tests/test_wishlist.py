######################################################################
# Copyright 2016, 2024 John J. Rofrano. All Rights Reserved.
#
# Licensed under the Apache License, Version 2.0 (the "License");
# you may not use this file except in compliance with the License.
# You may obtain a copy of the License at
#
# https://www.apache.org/licenses/LICENSE-2.0
#
# Unless required by applicable law or agreed to in writing, software
# distributed under the License is distributed on an "AS IS" BASIS,
# WITHOUT WARRANTIES OR CONDITIONS OF ANY KIND, either express or implied.
# See the License for the specific language governing permissions and
# limitations under the License.
######################################################################

"""
Test cases for Wishlist Model
"""

# pylint: disable=duplicate-code
import os
import logging
from unittest import TestCase
from unittest.mock import patch
from wsgi import app
from service.models import Wishlist, Items, db, DataValidationError
from .factories import WishlistFactory


DATABASE_URI = os.getenv(
    "DATABASE_URI", "postgresql+psycopg://postgres:postgres@localhost:5432/testdb"
)


######################################################################
#  Wishlist   M O D E L   T E S T   C A S E S
######################################################################
# pylint: disable=too-many-public-methods
class TestWishlist(TestCase):
    """Test Cases for Wishlist Model"""

    @classmethod
    def setUpClass(cls):
        """This runs once before the entire test suite"""
        app.config["TESTING"] = True
        app.config["DEBUG"] = False
        app.config["SQLALCHEMY_DATABASE_URI"] = DATABASE_URI
        app.logger.setLevel(logging.CRITICAL)
        app.app_context().push()

    @classmethod
    def tearDownClass(cls):
        """This runs once after the entire test suite"""
        db.session.close()

    def setUp(self):
        """This runs before each test"""
        db.session.query(Wishlist).delete()
        db.session.query(Items).delete()  # clean up the last tests
        db.session.commit()

    def tearDown(self):
        """This runs after each test"""
        db.session.remove()

    ######################################################################
    #  T E S T   C A S E S
    ######################################################################
    def test_create_a_wishlist(self):
        """It should create a Wishlist"""
        wishlist = WishlistFactory()
        wishlist.create()
        self.assertIsNotNone(wishlist.id)
        found = Wishlist.all()
        self.assertEqual(len(found), 1)
        data = Wishlist.find(wishlist.id)
        self.assertEqual(data.name, wishlist.name)
        self.assertEqual(data.updated_time, wishlist.updated_time)
        self.assertEqual(data.note, wishlist.note)
        self.assertEqual(data.is_favorite, wishlist.is_favorite)

    @patch("service.models.db.session.commit")
    def test_create_a_wishlist_failed(self, exception_mock):
        """It should not create an Wishlist on database error"""
        exception_mock.side_effect = Exception()
        wishlist = WishlistFactory()
        self.assertRaises(DataValidationError, wishlist.create)

    def test_create_wishlist_with_null_name(self):
        """It should fail to create a Wishlist with a null name and raise DataValidationError"""
        test_wishlist = WishlistFactory()
        test_wishlist.name = None
        with self.assertRaises(DataValidationError) as context:
            test_wishlist.create()
        self.assertIn("null value in column", str(context.exception))
        self.assertIn("violates not-null constraint", str(context.exception))
        result = Wishlist.query.filter_by(name=None).first()
        self.assertIsNone(result)

    def test_update_a_wishlist(self):
        """It should Update a Wishlist"""
        wishlist = WishlistFactory(name="Swimming")
        logging.debug(wishlist)
        wishlist.id = None
        wishlist.create()
        logging.debug(wishlist)
        self.assertIsNotNone(wishlist.id)
        self.assertEqual(wishlist.name, "Swimming")
        # Change it an save it
        wishlist = Wishlist.find(wishlist.id)
        original_id = wishlist.id
        wishlist.name = "Biking"
        wishlist.update()
        # Fetch it back and make sure the id hasn't changed
        # but the data did change
        wishlist = Wishlist.find(wishlist.id)
        self.assertEqual(wishlist.name, "Biking")
        self.assertEqual(wishlist.id, original_id)

    def test_update_no_id(self):
        """It should not Update a Wishlist with no id"""
        wishlist = WishlistFactory()
        logging.debug(wishlist)
        wishlist.id = None
        self.assertRaises(DataValidationError, wishlist.update)

    @patch("service.models.db.session.commit")
    def test_update_wishlist_failed(self, exception_mock):
        """It should not update a Wishlist on database error"""
        exception_mock.side_effect = Exception()
        wishlist = WishlistFactory()
        self.assertRaises(DataValidationError, wishlist.update)

    def test_delete_a_wishlist(self):
        """It should Delete a Wishlist"""
        wishlists = Wishlist.all()
        self.assertEqual(wishlists, [])
        wishlist = WishlistFactory()
        wishlist.create()
        self.assertIsNotNone(wishlist.id)
        wishlists = Wishlist.all()
        self.assertEqual(len(wishlists), 1)
        wishlist = wishlists[0]
        wishlist.delete()
        wishlists = Wishlist.all()
        self.assertEqual(len(wishlists), 0)

    @patch("service.models.db.session.commit")
    def test_delete_a_wishlist_failed(self, exception_mock):
        """It should not delete an Wishlist on database error"""
        exception_mock.side_effect = Exception()
        wishlist = WishlistFactory()
        self.assertRaises(DataValidationError, wishlist.delete)

    def test_find_by_name(self):
        """It should Find an Wishlist by name"""
        wishlist = WishlistFactory()
        wishlist.create()

        # Fetch it back by name
        same_wishlist = Wishlist.find_by_name(wishlist.name)[0]
        self.assertEqual(same_wishlist.id, wishlist.id)
        self.assertEqual(same_wishlist.name, wishlist.name)

    def test_deserialize_with_wishlist_key_error(self):
        """It should not Deserialize a wishlist with a KeyError"""
        wishlist = Wishlist()
        self.assertRaises(DataValidationError, wishlist.deserialize, {})

    def test_deserialize_with_wishlist_type_error(self):
        """It should not Deserialize a wishlist with a TypeError"""
        wishlist = Wishlist()
        self.assertRaises(DataValidationError, wishlist.deserialize, [])

    def test_deserialize_valid_items(self):
        """It should correctly deserialize a Wishlist with valid items"""
        # add category
        data = {
            "id": 100,
            "name": "My Wishlist",
            "updated_time": "2024-01-01 12:00:00",
            "note": "This is a sample note",
            "items": [
                {
<<<<<<< HEAD
                    "name": "Item 1",
                    "quantity": 2,
                    "category": "default_category",
                    "price": 19.99,
                },
                {
                    "name": "Item 2",
                    "quantity": 5,
                    "category": "default_category",
                    "price": 39.99,
=======
                    "id": 5,
                    "name": "Item 1",
                    "quantity": 2,
                    "category": "default_category",
                },
                {
                    "id": 6,
                    "name": "Item 2",
                    "quantity": 5,
                    "category": "default_category",
>>>>>>> 0ff16929
                },
            ],
        }
        wishlist = WishlistFactory()
        wishlist.deserialize(data)

        # Check if the wishlist attributes are correctly deserialized
        self.assertEqual(wishlist.name, data["name"])
        self.assertEqual(wishlist.note, data["note"])
        self.assertEqual(len(wishlist.items), 2)  # Two items should be deserialized

        # Check if each item is correctly deserialized
        self.assertEqual(wishlist.items[0].name, "Item 1")
        self.assertEqual(wishlist.items[0].quantity, 2)
        self.assertEqual(wishlist.items[0].category, "default_category")
        self.assertEqual(wishlist.items[0].price, 19.99)

        self.assertEqual(wishlist.items[1].name, "Item 2")
        self.assertEqual(wishlist.items[1].quantity, 5)
<<<<<<< HEAD
        self.assertEqual(wishlist.items[1].category, "default_category")
        self.assertEqual(wishlist.items[1].price, 39.99)
=======

    def test_find_by_favorite(self):
        """It should Find Wishlists by Favorite"""
        wishlists = WishlistFactory.create_batch(10)
        for wishlist in wishlists:
            wishlist.create()
        is_favorite = wishlists[0].is_favorite
        count = len(
            [wishlist for wishlist in wishlists if wishlist.is_favorite == is_favorite]
        )
        found = Wishlist.find_by_favorite(is_favorite)
        self.assertEqual(found.count(), count)
        for wishlist in found:
            self.assertEqual(wishlist.is_favorite, is_favorite)
>>>>>>> 0ff16929
<|MERGE_RESOLUTION|>--- conflicted
+++ resolved
@@ -183,29 +183,18 @@
             "note": "This is a sample note",
             "items": [
                 {
-<<<<<<< HEAD
+                    "id": 1,
                     "name": "Item 1",
                     "quantity": 2,
-                    "category": "default_category",
+                    "category": "electronics",
                     "price": 19.99,
                 },
                 {
+                    "id": 2,
                     "name": "Item 2",
                     "quantity": 5,
-                    "category": "default_category",
+                    "category": "books",
                     "price": 39.99,
-=======
-                    "id": 5,
-                    "name": "Item 1",
-                    "quantity": 2,
-                    "category": "default_category",
-                },
-                {
-                    "id": 6,
-                    "name": "Item 2",
-                    "quantity": 5,
-                    "category": "default_category",
->>>>>>> 0ff16929
                 },
             ],
         }
@@ -216,19 +205,15 @@
         self.assertEqual(wishlist.name, data["name"])
         self.assertEqual(wishlist.note, data["note"])
         self.assertEqual(len(wishlist.items), 2)  # Two items should be deserialized
-
-        # Check if each item is correctly deserialized
         self.assertEqual(wishlist.items[0].name, "Item 1")
         self.assertEqual(wishlist.items[0].quantity, 2)
-        self.assertEqual(wishlist.items[0].category, "default_category")
+        self.assertEqual(wishlist.items[0].category, "electronics")
         self.assertEqual(wishlist.items[0].price, 19.99)
 
         self.assertEqual(wishlist.items[1].name, "Item 2")
         self.assertEqual(wishlist.items[1].quantity, 5)
-<<<<<<< HEAD
-        self.assertEqual(wishlist.items[1].category, "default_category")
+        self.assertEqual(wishlist.items[1].category, "books")
         self.assertEqual(wishlist.items[1].price, 39.99)
-=======
 
     def test_find_by_favorite(self):
         """It should Find Wishlists by Favorite"""
@@ -242,5 +227,4 @@
         found = Wishlist.find_by_favorite(is_favorite)
         self.assertEqual(found.count(), count)
         for wishlist in found:
-            self.assertEqual(wishlist.is_favorite, is_favorite)
->>>>>>> 0ff16929
+            self.assertEqual(wishlist.is_favorite, is_favorite)