--- conflicted
+++ resolved
@@ -40,10 +40,6 @@
     quantity = LazyAttribute(lambda _: test.random_int(min=1, max=100))
     category = Faker("word")  # category
     note = Faker("sentence", nb_words=10)
-<<<<<<< HEAD
-    wishlist = SubFactory(WishlistFactory)
-    price = LazyAttribute(lambda _: round(random.uniform(10.0, 100.0), 2))
-=======
     is_favorite = Faker("pybool")
     wishlist = SubFactory(WishlistFactory)
->>>>>>> 0ff16929
+    price = LazyAttribute(lambda _: round(random.uniform(10.0, 100.0), 2))