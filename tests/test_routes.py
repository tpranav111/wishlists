--- conflicted
+++ resolved
@@ -274,7 +274,6 @@
         resp = self.client.get(f"{BASE_URL}/0")
         self.assertEqual(resp.status_code, status.HTTP_404_NOT_FOUND)
 
-<<<<<<< HEAD
     def test_unsupported_media_type(self):
         """It should not Create when sending unsupported media type"""
         wishlist = WishlistFactory()
@@ -287,7 +286,7 @@
         """It should not Create a Pet with no content type"""
         response = self.client.post(BASE_URL)
         self.assertEqual(response.status_code, status.HTTP_415_UNSUPPORTED_MEDIA_TYPE)
-=======
+
 
     def test_update_wishlist_not_exist(self):
         """It should not Update a Wishlist that does not exist"""
@@ -391,5 +390,4 @@
         response = self.client.get(BASE_URL)
         self.assertEqual(response.status_code, status.HTTP_200_OK)
         data = response.get_json()
-        self.assertEqual(len(data), 5)
->>>>>>> 550131f4
+        self.assertEqual(len(data), 5)