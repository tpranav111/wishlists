--- conflicted
+++ resolved
@@ -169,7 +169,27 @@
         new_item = resp.get_json()
         self.assertEqual(new_item["name"], item.name, "Address name does not match")
 
-<<<<<<< HEAD
+
+    def test_delete_items(self):
+        """It should Delete an Items"""
+        wishlist = self._create_wishlists(1)[0]
+        item = ItemsFactory()
+        response = self.client.post(
+            f"{BASE_URL}/{wishlist.id}/items",
+            json=item.serialize(),
+            content_type="application/json",
+        )
+        self.assertEqual(response.status_code, status.HTTP_201_CREATED)
+
+        item_id = response.get_json()["id"]
+
+        # delete the item and confirm the deletion
+        delete_resp = self.client.delete(f"{BASE_URL}/{wishlist.id}/items/{item_id}")
+        self.assertEqual(delete_resp.status_code, status.HTTP_204_NO_CONTENT)
+
+        get_resp = self.client.get(f"{BASE_URL}/{wishlist.id}/items/{item_id}")
+        self.assertEqual(get_resp.status_code, status.HTTP_404_NOT_FOUND)
+
     def test_update_wishlist(self):
         """It should Update an existing Wishlist"""
         # create a wishlist to update
@@ -185,25 +205,4 @@
         response = self.client.put(f"{BASE_URL}/{new_wishlist_id}", json=new_wishlist)
         self.assertEqual(response.status_code, status.HTTP_200_OK)
         updated_wishlist = response.get_json()
-        self.assertEqual(updated_wishlist["name"], "Updated")
-=======
-    def test_delete_items(self):
-        """It should Delete an Items"""
-        wishlist = self._create_wishlists(1)[0]
-        item = ItemsFactory()
-        response = self.client.post(
-            f"{BASE_URL}/{wishlist.id}/items",
-            json=item.serialize(),
-            content_type="application/json",
-        )
-        self.assertEqual(response.status_code, status.HTTP_201_CREATED)
-
-        item_id = response.get_json()["id"]
-
-        # delete the item and confirm the deletion
-        delete_resp = self.client.delete(f"{BASE_URL}/{wishlist.id}/items/{item_id}")
-        self.assertEqual(delete_resp.status_code, status.HTTP_204_NO_CONTENT)
-
-        get_resp = self.client.get(f"{BASE_URL}/{wishlist.id}/items/{item_id}")
-        self.assertEqual(get_resp.status_code, status.HTTP_404_NOT_FOUND)
->>>>>>> 66e17d5d
+        self.assertEqual(updated_wishlist["name"], "Updated")